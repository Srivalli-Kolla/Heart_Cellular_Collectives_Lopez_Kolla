--- conflicted
+++ resolved
@@ -164,17 +164,15 @@
 *data
 *.png
 *.svg
-<<<<<<< HEAD
+*.tsv
+*.csv
+*.sqlite
+*.h5ad
+*hubmap
 *.sqlite
 *.txt
 *.py
 *hubmap
 *ncbi_sra
 *.csv
-=======
-*.tsv
-*.csv
-*.sqlite
-*.h5ad
->>>>>>> dfcd8f18
 *hubmap